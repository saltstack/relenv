--- conflicted
+++ resolved
@@ -24,21 +24,16 @@
 
 
 def setup_parser(subparsers):
-<<<<<<< HEAD
     """
     Setup the subparser for the ``toolchain`` command.
 
     :param subparsers: The subparsers object returned from ``add_subparsers``
     :type subparsers: argparse._SubParsersAction
     """
-    toolchain_subparser = subparsers.add_parser(
+    subparser = subparsers.add_parser(
         "toolchain", description="Build Linux Toolchains"
     )
-    toolchain_subparser.set_defaults(func=main)
-=======
-    subparser = subparsers.add_parser("toolchain", description="Build Linux Toolchains")
     subparser.set_defaults(func=main)
->>>>>>> ef1eed97
 
     subparser.add_argument(
         "command",
